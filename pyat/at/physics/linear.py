--- conflicted
+++ resolved
@@ -10,11 +10,7 @@
 from .harmonic_analysis import get_tunes_harmonic
 
 __all__ = ['get_twiss', 'linopt', 'avlinopt', 'get_mcf', 'get_tune',
-<<<<<<< HEAD
-           'gen_lin_elem']
-=======
-           'get_chrom']
->>>>>>> a1a8a10c
+           'gen_lin_elem', 'get_chrom']
 
 DDP = 1e-8
 
@@ -579,8 +575,6 @@
         tunes = get_tunes_harmonic(cents, method, **kwargs)
     return tunes
 
-
-<<<<<<< HEAD
 def gen_lin_elem(ring, radiation=False):
     """
     generates linear 6x6 matrix
@@ -604,7 +598,7 @@
 
     lin_elem = M66('Linear', m66_mat, T1=-orbit, T2=orbit, Length=s, I2=I2)
     return lin_elem
-=======
+
 @check_radiation(False)
 def get_chrom(ring, method='linopt', dp=0, ddp=DDP, **kwargs):
     """
@@ -631,7 +625,7 @@
     tune_down = get_tune(ring, method=method, dp=dp - 0.5 * ddp, **kwargs)
     chrom = (tune_up - tune_down) / ddp
     return numpy.array(chrom)
->>>>>>> a1a8a10c
+
 
 
 Lattice.linopt = linopt
@@ -639,8 +633,5 @@
 Lattice.get_mcf = get_mcf
 Lattice.avlinopt = avlinopt
 Lattice.get_tune = get_tune
-<<<<<<< HEAD
 Lattice.gen_lin_elem = gen_lin_elem
-=======
 Lattice.get_chrom = get_chrom
->>>>>>> a1a8a10c
