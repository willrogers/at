--- conflicted
+++ resolved
@@ -1,14 +1,10 @@
 import sys
 import numpy
-<<<<<<< HEAD
-from at import lattice, elements
-from at.lattice import get_ring_energy, AtWarning, AtError
-=======
 from io import BytesIO, StringIO
 from at.lattice import elements, uint32_refpts, bool_refpts, checkattr
 from at.lattice import checktype, get_cells, refpts_iterator, get_elements
 from at.lattice import get_s_pos, tilt_elem, shift_elem, set_tilt, set_shift
->>>>>>> 010f0723
+from at.lattice import get_ring_energy, AtWarning, AtError
 import pytest
 
 
