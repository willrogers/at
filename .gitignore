
# Shared objects
*.o
*.so
*.mex
*.mexa64
*.mexmaci64

# Compiled python
*.pyc

# pytest cache
.cache

#Temporary files
*~

# Virtual environments
venv*

# pyat build stuff
pyat/build
pyat/dist
pyat/at.egg-info
pyat/prefix
pyat/integrator-src
*.egg-info
.pytest_cache
.coverage

# dynamic integrator list
atintegrators/passmethodlist.m

# cmake
CMakeCache.txt
CMakeFiles
cmake_install.cmake

#Contents files
Contents.m

# Vim
*.swp
*.swo

#Local documentation
doc_html/
<<<<<<< HEAD
helpdoc.mat
=======
athelp.mat
>>>>>>> 941815ad
<|MERGE_RESOLUTION|>--- conflicted
+++ resolved
@@ -45,8 +45,4 @@
 
 #Local documentation
 doc_html/
-<<<<<<< HEAD
-helpdoc.mat
-=======
-athelp.mat
->>>>>>> 941815ad
+athelp.mat